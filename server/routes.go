package server

import (
	"bytes"
	"cmp"
	"context"
	"encoding/json"
	"errors"
	"fmt"
	"io"
	"log/slog"
	"math"
	"net"
	"net/http"
	"net/netip"
	"os"
	"os/signal"
	"path/filepath"
	"slices"
	"strings"
	"sync"
	"syscall"
	"time"

	"github.com/gin-contrib/cors"
	"github.com/gin-gonic/gin"

	"github.com/ollama/ollama/api"
	"github.com/ollama/ollama/envconfig"
	"github.com/ollama/ollama/gpu"
	"github.com/ollama/ollama/llm"
	"github.com/ollama/ollama/openai"
	"github.com/ollama/ollama/parser"
	"github.com/ollama/ollama/template"
	"github.com/ollama/ollama/types/errtypes"
	"github.com/ollama/ollama/types/model"
	"github.com/ollama/ollama/version"
)

var mode string = gin.DebugMode

type Server struct {
	addr  net.Addr
	sched *Scheduler
}

func init() {
	switch mode {
	case gin.DebugMode:
	case gin.ReleaseMode:
	case gin.TestMode:
	default:
		mode = gin.DebugMode
	}

	gin.SetMode(mode)
}

var errRequired = errors.New("is required")

func modelOptions(model *Model, requestOpts map[string]interface{}) (api.Options, error) {
	opts := api.DefaultOptions()
	if err := opts.FromMap(model.Options); err != nil {
		return api.Options{}, err
	}

	if err := opts.FromMap(requestOpts); err != nil {
		return api.Options{}, err
	}

	return opts, nil
}

// scheduleRunner schedules a runner after validating inputs such as capabilities and model options.
// It returns the allocated runner, model instance, and consolidated options if successful and error otherwise.
func (s *Server) scheduleRunner(ctx context.Context, name string, caps []Capability, requestOpts map[string]any, keepAlive *api.Duration) (llm.LlamaServer, *Model, *api.Options, error) {
	if name == "" {
		return nil, nil, nil, fmt.Errorf("model %w", errRequired)
	}

	model, err := GetModel(name)
	if err != nil {
		return nil, nil, nil, err
	}

	if err := model.CheckCapabilities(caps...); err != nil {
		return nil, nil, nil, fmt.Errorf("%s %w", name, err)
	}

	opts, err := modelOptions(model, requestOpts)
	if err != nil {
		return nil, nil, nil, err
	}

	runnerCh, errCh := s.sched.GetRunner(ctx, model, opts, keepAlive)
	var runner *runnerRef
	select {
	case runner = <-runnerCh:
	case err = <-errCh:
		return nil, nil, nil, err
	}

	return runner.llama, model, &opts, nil
}

func (s *Server) GenerateHandler(c *gin.Context) {
	var req api.GenerateRequest
	if err := c.ShouldBindJSON(&req); errors.Is(err, io.EOF) {
		c.AbortWithStatusJSON(http.StatusBadRequest, gin.H{"error": "missing request body"})
		return
	} else if err != nil {
		c.AbortWithStatusJSON(http.StatusBadRequest, gin.H{"error": err.Error()})
		return
	}

	if req.Format != "" && req.Format != "json" {
		c.AbortWithStatusJSON(http.StatusBadRequest, gin.H{"error": "format must be empty or \"json\""})
		return
	} else if req.Raw && (req.Template != "" || req.System != "" || len(req.Context) > 0) {
		c.AbortWithStatusJSON(http.StatusBadRequest, gin.H{"error": "raw mode does not support template, system, or context"})
		return
	}

	caps := []Capability{CapabilityCompletion}
	r, m, opts, err := s.scheduleRunner(c.Request.Context(), req.Model, caps, req.Options, req.KeepAlive)
	if errors.Is(err, errCapabilityCompletion) {
		c.JSON(http.StatusBadRequest, gin.H{"error": fmt.Sprintf("%q does not support generate", req.Model)})
		return
	} else if err != nil {
		handleScheduleError(c, req.Model, err)
		return
	}

	if req.Prompt == "" {
		c.JSON(http.StatusOK, api.GenerateResponse{
			Model:      req.Model,
			CreatedAt:  time.Now().UTC(),
			Done:       true,
			DoneReason: "load",
		})
		return
	}

	images := make([]llm.ImageData, len(req.Images))
	for i := range req.Images {
		images[i] = llm.ImageData{ID: i, Data: req.Images[i]}
	}

	prompt := req.Prompt
	if !req.Raw {
		var msgs []api.Message
		if req.System != "" {
			msgs = append(msgs, api.Message{Role: "system", Content: req.System})
		} else if m.System != "" {
			msgs = append(msgs, api.Message{Role: "system", Content: m.System})
		}

		for _, i := range images {
			msgs = append(msgs, api.Message{Role: "user", Content: fmt.Sprintf("[img-%d]", i.ID)})
		}

		msgs = append(msgs, api.Message{Role: "user", Content: req.Prompt})

		tmpl := m.Template
		if req.Template != "" {
			tmpl, err = template.Parse(req.Template)
			if err != nil {
				c.JSON(http.StatusInternalServerError, gin.H{"error": err.Error()})
				return
			}
		}

		var b bytes.Buffer
		if req.Context != nil {
			s, err := r.Detokenize(c.Request.Context(), req.Context)
			if err != nil {
				c.JSON(http.StatusInternalServerError, gin.H{"error": err.Error()})
				return
			}

			b.WriteString(s)
		}

		if err := tmpl.Execute(&b, template.Values{Messages: msgs}); err != nil {
			c.JSON(http.StatusInternalServerError, gin.H{"error": err.Error()})
			return
		}

		prompt = b.String()
	}

	slog.Debug("generate request", "prompt", prompt, "images", images)

	ch := make(chan any)
	go func() {
		defer close(ch)
		if err := r.Completion(c.Request.Context(), llm.CompletionRequest{
			Prompt:  prompt,
			Images:  images,
			Format:  req.Format,
			Options: opts,
		}, func(r llm.CompletionResponse) {
			ch <- api.GenerateResponse{
				Model:      req.Model,
				CreatedAt:  time.Now().UTC(),
				Response:   r.Content,
				Done:       r.Done,
				DoneReason: r.DoneReason,
				Metrics: api.Metrics{
					PromptEvalCount:    r.PromptEvalCount,
					PromptEvalDuration: r.PromptEvalDuration,
					EvalCount:          r.EvalCount,
					EvalDuration:       r.EvalDuration,
				},
			}
		}); err != nil {
			ch <- gin.H{"error": err.Error()}
		}
	}()

	if req.Stream != nil && !*req.Stream {
		var r api.GenerateResponse
		var sb strings.Builder
		for rr := range ch {
			switch t := rr.(type) {
			case api.GenerateResponse:
				sb.WriteString(t.Response)
				r = t
			case gin.H:
				msg, ok := t["error"].(string)
				if !ok {
					msg = "unexpected error format in response"
				}

				c.JSON(http.StatusInternalServerError, gin.H{"error": msg})
				return
			default:
				c.JSON(http.StatusInternalServerError, gin.H{"error": "unexpected response"})
				return
			}
		}

		r.Response = sb.String()
		c.JSON(http.StatusOK, r)
		return
	}

	streamResponse(c, ch)
}

func (s *Server) EmbedHandler(c *gin.Context) {
	var req api.EmbedRequest
	err := c.ShouldBindJSON(&req)
	switch {
	case errors.Is(err, io.EOF):
		c.AbortWithStatusJSON(http.StatusBadRequest, gin.H{"error": "missing request body"})
		return
	case err != nil:
		c.AbortWithStatusJSON(http.StatusBadRequest, gin.H{"error": err.Error()})
		return
	}

	if req.Truncate == nil {
		truncate := true
		req.Truncate = &truncate
	}

	reqEmbed := []string{}

	switch embeddings := req.Input.(type) {
	case string:
		if embeddings == "" {
			c.JSON(http.StatusOK, api.EmbedResponse{Model: req.Model, Embeddings: [][]float32{}})
			return
		}
		reqEmbed = []string{embeddings}
	case []any:
		if len(embeddings) == 0 {
			c.JSON(http.StatusOK, api.EmbedResponse{Model: req.Model, Embeddings: [][]float32{}})
			return
		}

		for _, v := range embeddings {
			if _, ok := v.(string); !ok {
				c.AbortWithStatusJSON(http.StatusBadRequest, gin.H{"error": "invalid input type"})
				return
			}
			reqEmbed = append(reqEmbed, v.(string))
		}
	default:
		c.AbortWithStatusJSON(http.StatusBadRequest, gin.H{"error": "invalid input type"})
		return
	}

	r, m, opts, err := s.scheduleRunner(c.Request.Context(), req.Model, []Capability{}, req.Options, req.KeepAlive)
	if err != nil {
		handleScheduleError(c, req.Model, err)
		return
	}

	kvData, err := getKVData(m.ModelPath, false)
	if err != nil {
		c.JSON(http.StatusInternalServerError, gin.H{"error": err.Error()})
		return
	}

	reqEmbedArray := make([]string, len(reqEmbed))
	errCh := make(chan error, len(reqEmbed))
	sem := make(chan struct{}, 5)
	var wg sync.WaitGroup
	var mu sync.Mutex
	for i, s := range reqEmbed {
		wg.Add(1)
		sem <- struct{}{}
		go func(i int, s string) {
			defer wg.Done()
			defer func() { <-sem }()
			tokens, err := r.Tokenize(c.Request.Context(), s)
			if err != nil {
				errCh <- err
				return
			}

			ctxLen := min(opts.NumCtx, int(kvData.ContextLength()))
			if len(tokens) > ctxLen {
				if *req.Truncate {
					tokens = tokens[:ctxLen]
					s, err = r.Detokenize(c.Request.Context(), tokens)
					if err != nil {
						errCh <- err
						return
					}
				} else {
					errCh <- err
					return
				}
			}

<<<<<<< HEAD
			mu.Lock()
			reqEmbedArray[i] = s
			mu.Unlock()
		}(i, s)
	}
	go func() {
		wg.Wait()
		close(errCh)
	}()
	for err := range errCh {
		if err != nil {
			c.JSON(http.StatusInternalServerError, gin.H{"error": err.Error()})
			return
		}
=======
		reqEmbedArray[i] = s
>>>>>>> 7e313e59
	}

	embeddings, err := r.Embed(c.Request.Context(), reqEmbedArray)

	if err != nil {
		slog.Info(fmt.Sprintf("embedding generation failed: %v", err))
		c.JSON(http.StatusInternalServerError, gin.H{"error": "failed to generate embedding"})
		return
	}

	for i, e := range embeddings {
		embeddings[i] = normalize(e)
	}

	resp := api.EmbedResponse{
		Model:      req.Model,
		Embeddings: embeddings,
	}
	c.JSON(http.StatusOK, resp)
}

func normalize(vec []float32) []float32 {
	var sum float32
	for _, v := range vec {
		sum += v * v
	}

	norm := float32(0.0)
	if sum > 0 {
		norm = float32(1.0 / math.Sqrt(float64(sum)))
	}

	for i := range vec {
		vec[i] *= norm
	}
	return vec
}

func (s *Server) EmbeddingsHandler(c *gin.Context) {
	var req api.EmbeddingRequest
	if err := c.ShouldBindJSON(&req); errors.Is(err, io.EOF) {
		c.AbortWithStatusJSON(http.StatusBadRequest, gin.H{"error": "missing request body"})
		return
	} else if err != nil {
		c.AbortWithStatusJSON(http.StatusBadRequest, gin.H{"error": err.Error()})
		return
	}

	r, _, _, err := s.scheduleRunner(c.Request.Context(), req.Model, []Capability{}, req.Options, req.KeepAlive)
	if err != nil {
		handleScheduleError(c, req.Model, err)
		return
	}

	// an empty request loads the model
	if req.Prompt == "" {
		c.JSON(http.StatusOK, api.EmbeddingResponse{Embedding: []float64{}})
		return
	}

	embedding, err := r.Embed(c.Request.Context(), []string{req.Prompt})

	if err != nil {
		slog.Info(fmt.Sprintf("embedding generation failed: %v", err))
		c.JSON(http.StatusInternalServerError, gin.H{"error": "failed to generate embedding"})
		return
	}

	embedding64 := make([]float64, len(embedding[0]))

	for i, v := range embedding[0] {
		embedding64[i] = float64(v)
	}

	resp := api.EmbeddingResponse{
		Embedding: embedding64,
	}
	c.JSON(http.StatusOK, resp)
}

func (s *Server) PullModelHandler(c *gin.Context) {
	var req api.PullRequest
	err := c.ShouldBindJSON(&req)
	switch {
	case errors.Is(err, io.EOF):
		c.AbortWithStatusJSON(http.StatusBadRequest, gin.H{"error": "missing request body"})
		return
	case err != nil:
		c.AbortWithStatusJSON(http.StatusBadRequest, gin.H{"error": err.Error()})
		return
	}

	name := model.ParseName(cmp.Or(req.Model, req.Name))
	if !name.IsValid() {
		c.AbortWithStatusJSON(http.StatusBadRequest, gin.H{"error": "invalid model name"})
		return
	}

	if err := checkNameExists(name); err != nil {
		c.AbortWithStatusJSON(http.StatusBadRequest, gin.H{"error": err.Error()})
		return
	}

	ch := make(chan any)
	go func() {
		defer close(ch)
		fn := func(r api.ProgressResponse) {
			ch <- r
		}

		regOpts := &registryOptions{
			Insecure: req.Insecure,
		}

		ctx, cancel := context.WithCancel(c.Request.Context())
		defer cancel()

		if err := PullModel(ctx, name.DisplayShortest(), regOpts, fn); err != nil {
			ch <- gin.H{"error": err.Error()}
		}
	}()

	if req.Stream != nil && !*req.Stream {
		waitForStream(c, ch)
		return
	}

	streamResponse(c, ch)
}

func (s *Server) PushModelHandler(c *gin.Context) {
	var req api.PushRequest
	err := c.ShouldBindJSON(&req)
	switch {
	case errors.Is(err, io.EOF):
		c.AbortWithStatusJSON(http.StatusBadRequest, gin.H{"error": "missing request body"})
		return
	case err != nil:
		c.AbortWithStatusJSON(http.StatusBadRequest, gin.H{"error": err.Error()})
		return
	}

	var model string
	if req.Model != "" {
		model = req.Model
	} else if req.Name != "" {
		model = req.Name
	} else {
		c.AbortWithStatusJSON(http.StatusBadRequest, gin.H{"error": "model is required"})
		return
	}

	ch := make(chan any)
	go func() {
		defer close(ch)
		fn := func(r api.ProgressResponse) {
			ch <- r
		}

		regOpts := &registryOptions{
			Insecure: req.Insecure,
		}

		ctx, cancel := context.WithCancel(c.Request.Context())
		defer cancel()

		if err := PushModel(ctx, model, regOpts, fn); err != nil {
			ch <- gin.H{"error": err.Error()}
		}
	}()

	if req.Stream != nil && !*req.Stream {
		waitForStream(c, ch)
		return
	}

	streamResponse(c, ch)
}

func checkNameExists(name model.Name) error {
	names, err := Manifests()
	if err != nil {
		return err
	}

	for n := range names {
		if strings.EqualFold(n.Filepath(), name.Filepath()) && n != name {
			return fmt.Errorf("a model with that name already exists")
		}
	}

	return nil
}

func (s *Server) CreateModelHandler(c *gin.Context) {
	var r api.CreateRequest
	if err := c.ShouldBindJSON(&r); errors.Is(err, io.EOF) {
		c.AbortWithStatusJSON(http.StatusBadRequest, gin.H{"error": "missing request body"})
		return
	} else if err != nil {
		c.AbortWithStatusJSON(http.StatusBadRequest, gin.H{"error": err.Error()})
		return
	}

	name := model.ParseName(cmp.Or(r.Model, r.Name))
	if !name.IsValid() {
		c.AbortWithStatusJSON(http.StatusBadRequest, gin.H{"error": errtypes.InvalidModelNameErrMsg})
		return
	}

	if err := checkNameExists(name); err != nil {
		c.AbortWithStatusJSON(http.StatusBadRequest, gin.H{"error": err.Error()})
		return
	}

	if r.Path == "" && r.Modelfile == "" {
		c.AbortWithStatusJSON(http.StatusBadRequest, gin.H{"error": "path or modelfile are required"})
		return
	}

	var sr io.Reader = strings.NewReader(r.Modelfile)
	if r.Path != "" && r.Modelfile == "" {
		f, err := os.Open(r.Path)
		if err != nil {
			c.AbortWithStatusJSON(http.StatusBadRequest, gin.H{"error": fmt.Sprintf("error reading modelfile: %s", err)})
			return
		}
		defer f.Close()

		sr = f
	}

	f, err := parser.ParseFile(sr)
	if err != nil {
		c.AbortWithStatusJSON(http.StatusBadRequest, gin.H{"error": err.Error()})
		return
	}

	ch := make(chan any)
	go func() {
		defer close(ch)
		fn := func(resp api.ProgressResponse) {
			ch <- resp
		}

		ctx, cancel := context.WithCancel(c.Request.Context())
		defer cancel()

		quantization := cmp.Or(r.Quantize, r.Quantization)
		if err := CreateModel(ctx, name, filepath.Dir(r.Path), strings.ToUpper(quantization), f, fn); err != nil {
			ch <- gin.H{"error": err.Error()}
		}
	}()

	if r.Stream != nil && !*r.Stream {
		waitForStream(c, ch)
		return
	}

	streamResponse(c, ch)
}

func (s *Server) DeleteModelHandler(c *gin.Context) {
	var r api.DeleteRequest
	if err := c.ShouldBindJSON(&r); errors.Is(err, io.EOF) {
		c.AbortWithStatusJSON(http.StatusBadRequest, gin.H{"error": "missing request body"})
		return
	} else if err != nil {
		c.AbortWithStatusJSON(http.StatusBadRequest, gin.H{"error": err.Error()})
		return
	}

	n := model.ParseName(cmp.Or(r.Model, r.Name))
	if !n.IsValid() {
		c.AbortWithStatusJSON(http.StatusBadRequest, gin.H{"error": fmt.Sprintf("name %q is invalid", cmp.Or(r.Model, r.Name))})
		return
	}

	m, err := ParseNamedManifest(n)
	if err != nil {
		c.JSON(http.StatusInternalServerError, gin.H{"error": err.Error()})
		return
	}

	if err := m.Remove(); err != nil {
		c.JSON(http.StatusInternalServerError, gin.H{"error": err.Error()})
		return
	}

	if err := m.RemoveLayers(); err != nil {
		c.JSON(http.StatusInternalServerError, gin.H{"error": err.Error()})
		return
	}
}

func (s *Server) ShowModelHandler(c *gin.Context) {
	var req api.ShowRequest
	err := c.ShouldBindJSON(&req)
	switch {
	case errors.Is(err, io.EOF):
		c.AbortWithStatusJSON(http.StatusBadRequest, gin.H{"error": "missing request body"})
		return
	case err != nil:
		c.AbortWithStatusJSON(http.StatusBadRequest, gin.H{"error": err.Error()})
		return
	}

	if req.Model != "" {
		// noop
	} else if req.Name != "" {
		req.Model = req.Name
	} else {
		c.AbortWithStatusJSON(http.StatusBadRequest, gin.H{"error": "model is required"})
		return
	}

	resp, err := GetModelInfo(req)
	if err != nil {
		switch {
		case os.IsNotExist(err):
			c.JSON(http.StatusNotFound, gin.H{"error": fmt.Sprintf("model '%s' not found", req.Model)})
		case err.Error() == "invalid model name":
			c.JSON(http.StatusBadRequest, gin.H{"error": err.Error()})
		default:
			c.JSON(http.StatusInternalServerError, gin.H{"error": err.Error()})
		}
		return
	}

	c.JSON(http.StatusOK, resp)
}

func GetModelInfo(req api.ShowRequest) (*api.ShowResponse, error) {
	m, err := GetModel(req.Model)
	if err != nil {
		return nil, err
	}

	modelDetails := api.ModelDetails{
		ParentModel:       m.ParentModel,
		Format:            m.Config.ModelFormat,
		Family:            m.Config.ModelFamily,
		Families:          m.Config.ModelFamilies,
		ParameterSize:     m.Config.ModelType,
		QuantizationLevel: m.Config.FileType,
	}

	if req.System != "" {
		m.System = req.System
	}

	if req.Template != "" {
		m.Template, err = template.Parse(req.Template)
		if err != nil {
			return nil, err
		}
	}

	msgs := make([]api.Message, len(m.Messages))
	for i, msg := range m.Messages {
		msgs[i] = api.Message{Role: msg.Role, Content: msg.Content}
	}

	n := model.ParseName(req.Model)
	if !n.IsValid() {
		return nil, fmt.Errorf("invalid model name")
	}

	manifest, err := ParseNamedManifest(n)
	if err != nil {
		return nil, err
	}

	resp := &api.ShowResponse{
		License:    strings.Join(m.License, "\n"),
		System:     m.System,
		Template:   m.Template.String(),
		Details:    modelDetails,
		Messages:   msgs,
		ModifiedAt: manifest.fi.ModTime(),
	}

	var params []string
	cs := 30
	for k, v := range m.Options {
		switch val := v.(type) {
		case []interface{}:
			for _, nv := range val {
				params = append(params, fmt.Sprintf("%-*s %#v", cs, k, nv))
			}
		default:
			params = append(params, fmt.Sprintf("%-*s %#v", cs, k, v))
		}
	}
	resp.Parameters = strings.Join(params, "\n")

	for k, v := range req.Options {
		if _, ok := req.Options[k]; ok {
			m.Options[k] = v
		}
	}

	var sb strings.Builder
	fmt.Fprintln(&sb, "# Modelfile generated by \"ollama show\"")
	fmt.Fprintln(&sb, "# To build a new Modelfile based on this, replace FROM with:")
	fmt.Fprintf(&sb, "# FROM %s\n\n", m.ShortName)
	fmt.Fprint(&sb, m.String())
	resp.Modelfile = sb.String()

	kvData, err := getKVData(m.ModelPath, req.Verbose)
	if err != nil {
		return nil, err
	}
	delete(kvData, "general.name")
	delete(kvData, "tokenizer.chat_template")
	resp.ModelInfo = kvData

	if len(m.ProjectorPaths) > 0 {
		projectorData, err := getKVData(m.ProjectorPaths[0], req.Verbose)
		if err != nil {
			return nil, err
		}
		resp.ProjectorInfo = projectorData
	}

	return resp, nil
}

func getKVData(digest string, verbose bool) (llm.KV, error) {
	maxArraySize := 0
	if verbose {
		maxArraySize = -1
	}
	kvData, err := llm.LoadModel(digest, maxArraySize)
	if err != nil {
		return nil, err
	}

	kv := kvData.KV()

	if !verbose {
		for k := range kv {
			if t, ok := kv[k].([]any); len(t) > 5 && ok {
				kv[k] = []any{}
			}
		}
	}

	return kv, nil
}

func (s *Server) ListModelsHandler(c *gin.Context) {
	ms, err := Manifests()
	if err != nil {
		c.JSON(http.StatusInternalServerError, gin.H{"error": err.Error()})
		return
	}

	models := []api.ListModelResponse{}
	for n, m := range ms {
		f, err := m.Config.Open()
		if err != nil {
			slog.Warn("bad manifest filepath", "name", n, "error", err)
			continue
		}
		defer f.Close()

		var cf ConfigV2
		if err := json.NewDecoder(f).Decode(&cf); err != nil {
			slog.Warn("bad manifest config", "name", n, "error", err)
			continue
		}

		// tag should never be masked
		models = append(models, api.ListModelResponse{
			Model:      n.DisplayShortest(),
			Name:       n.DisplayShortest(),
			Size:       m.Size(),
			Digest:     m.digest,
			ModifiedAt: m.fi.ModTime(),
			Details: api.ModelDetails{
				Format:            cf.ModelFormat,
				Family:            cf.ModelFamily,
				Families:          cf.ModelFamilies,
				ParameterSize:     cf.ModelType,
				QuantizationLevel: cf.FileType,
			},
		})
	}

	slices.SortStableFunc(models, func(i, j api.ListModelResponse) int {
		// most recently modified first
		return cmp.Compare(j.ModifiedAt.Unix(), i.ModifiedAt.Unix())
	})

	c.JSON(http.StatusOK, api.ListResponse{Models: models})
}

func (s *Server) CopyModelHandler(c *gin.Context) {
	var r api.CopyRequest
	if err := c.ShouldBindJSON(&r); errors.Is(err, io.EOF) {
		c.AbortWithStatusJSON(http.StatusBadRequest, gin.H{"error": "missing request body"})
		return
	} else if err != nil {
		c.AbortWithStatusJSON(http.StatusBadRequest, gin.H{"error": err.Error()})
		return
	}

	src := model.ParseName(r.Source)
	if !src.IsValid() {
		c.AbortWithStatusJSON(http.StatusBadRequest, gin.H{"error": fmt.Sprintf("source %q is invalid", r.Source)})
		return
	}

	dst := model.ParseName(r.Destination)
	if !dst.IsValid() {
		c.AbortWithStatusJSON(http.StatusBadRequest, gin.H{"error": fmt.Sprintf("destination %q is invalid", r.Destination)})
		return
	}

	if err := checkNameExists(dst); err != nil {
		c.AbortWithStatusJSON(http.StatusBadRequest, gin.H{"error": err.Error()})
		return
	}

	if err := CopyModel(src, dst); errors.Is(err, os.ErrNotExist) {
		c.JSON(http.StatusNotFound, gin.H{"error": fmt.Sprintf("model %q not found", r.Source)})
	} else if err != nil {
		c.JSON(http.StatusInternalServerError, gin.H{"error": err.Error()})
	}
}

func (s *Server) HeadBlobHandler(c *gin.Context) {
	path, err := GetBlobsPath(c.Param("digest"))
	if err != nil {
		c.AbortWithStatusJSON(http.StatusBadRequest, gin.H{"error": err.Error()})
		return
	}

	if _, err := os.Stat(path); err != nil {
		c.AbortWithStatusJSON(http.StatusNotFound, gin.H{"error": fmt.Sprintf("blob %q not found", c.Param("digest"))})
		return
	}

	c.Status(http.StatusOK)
}

func (s *Server) CreateBlobHandler(c *gin.Context) {
	if ib, ok := intermediateBlobs[c.Param("digest")]; ok {
		p, err := GetBlobsPath(ib)
		if err != nil {
			c.AbortWithStatusJSON(http.StatusInternalServerError, gin.H{"error": err.Error()})
			return
		}

		if _, err := os.Stat(p); errors.Is(err, os.ErrNotExist) {
			slog.Info("evicting intermediate blob which no longer exists", "digest", ib)
			delete(intermediateBlobs, c.Param("digest"))
		} else if err != nil {
			c.AbortWithStatusJSON(http.StatusInternalServerError, gin.H{"error": err.Error()})
			return
		} else {
			c.Status(http.StatusOK)
			return
		}
	}

	path, err := GetBlobsPath(c.Param("digest"))
	if err != nil {
		c.AbortWithStatusJSON(http.StatusBadRequest, gin.H{"error": err.Error()})
		return
	}

	_, err = os.Stat(path)
	switch {
	case errors.Is(err, os.ErrNotExist):
		// noop
	case err != nil:
		c.AbortWithStatusJSON(http.StatusInternalServerError, gin.H{"error": err.Error()})
		return
	default:
		c.Status(http.StatusOK)
		return
	}

	layer, err := NewLayer(c.Request.Body, "")
	if err != nil {
		c.AbortWithStatusJSON(http.StatusInternalServerError, gin.H{"error": err.Error()})
		return
	}

	if layer.Digest != c.Param("digest") {
		c.AbortWithStatusJSON(http.StatusBadRequest, gin.H{"error": fmt.Sprintf("digest mismatch, expected %q, got %q", c.Param("digest"), layer.Digest)})
		return
	}

	c.Status(http.StatusCreated)
}

func isLocalIP(ip netip.Addr) bool {
	if interfaces, err := net.Interfaces(); err == nil {
		for _, iface := range interfaces {
			addrs, err := iface.Addrs()
			if err != nil {
				continue
			}

			for _, a := range addrs {
				if parsed, _, err := net.ParseCIDR(a.String()); err == nil {
					if parsed.String() == ip.String() {
						return true
					}
				}
			}
		}
	}

	return false
}

func allowedHost(host string) bool {
	if host == "" || host == "localhost" {
		return true
	}

	if hostname, err := os.Hostname(); err == nil && host == hostname {
		return true
	}

	var tlds = []string{
		"localhost",
		"local",
		"internal",
	}

	// check if the host is a local TLD
	for _, tld := range tlds {
		if strings.HasSuffix(host, "."+tld) {
			return true
		}
	}

	return false
}

func allowedHostsMiddleware(addr net.Addr) gin.HandlerFunc {
	return func(c *gin.Context) {
		if addr == nil {
			c.Next()
			return
		}

		if addr, err := netip.ParseAddrPort(addr.String()); err == nil && !addr.Addr().IsLoopback() {
			c.Next()
			return
		}

		host, _, err := net.SplitHostPort(c.Request.Host)
		if err != nil {
			host = c.Request.Host
		}

		if addr, err := netip.ParseAddr(host); err == nil {
			if addr.IsLoopback() || addr.IsPrivate() || addr.IsUnspecified() || isLocalIP(addr) {
				c.Next()
				return
			}
		}

		if allowedHost(host) {
			if c.Request.Method == http.MethodOptions {
				c.AbortWithStatus(http.StatusNoContent)
				return
			}

			c.Next()
			return
		}

		c.AbortWithStatus(http.StatusForbidden)
	}
}

func (s *Server) GenerateRoutes() http.Handler {
	config := cors.DefaultConfig()
	config.AllowWildcard = true
	config.AllowBrowserExtensions = true
	config.AllowHeaders = []string{"Authorization", "Content-Type", "User-Agent", "Accept", "X-Requested-With"}
	openAIProperties := []string{"lang", "package-version", "os", "arch", "runtime", "runtime-version", "async"}
	for _, prop := range openAIProperties {
		config.AllowHeaders = append(config.AllowHeaders, "x-stainless-"+prop)
	}
	config.AllowOrigins = envconfig.AllowOrigins

	r := gin.Default()
	r.Use(
		cors.New(config),
		allowedHostsMiddleware(s.addr),
	)

	r.POST("/api/pull", s.PullModelHandler)
	r.POST("/api/generate", s.GenerateHandler)
	r.POST("/api/chat", s.ChatHandler)
	r.POST("/api/embed", s.EmbedHandler)
	r.POST("/api/embeddings", s.EmbeddingsHandler) // legacy
	r.POST("/api/create", s.CreateModelHandler)
	r.POST("/api/push", s.PushModelHandler)
	r.POST("/api/copy", s.CopyModelHandler)
	r.DELETE("/api/delete", s.DeleteModelHandler)
	r.POST("/api/show", s.ShowModelHandler)
	r.POST("/api/blobs/:digest", s.CreateBlobHandler)
	r.HEAD("/api/blobs/:digest", s.HeadBlobHandler)
	r.GET("/api/ps", s.ProcessHandler)

	// Compatibility endpoints
	r.POST("/v1/chat/completions", openai.ChatMiddleware(), s.ChatHandler)
	r.POST("/v1/completions", openai.CompletionsMiddleware(), s.GenerateHandler)
	r.GET("/v1/models", openai.ListMiddleware(), s.ListModelsHandler)
	r.GET("/v1/models/:model", openai.RetrieveMiddleware(), s.ShowModelHandler)

	for _, method := range []string{http.MethodGet, http.MethodHead} {
		r.Handle(method, "/", func(c *gin.Context) {
			c.String(http.StatusOK, "Ollama is running")
		})

		r.Handle(method, "/api/tags", s.ListModelsHandler)
		r.Handle(method, "/api/version", func(c *gin.Context) {
			c.JSON(http.StatusOK, gin.H{"version": version.Version})
		})
	}

	return r
}

func Serve(ln net.Listener) error {
	level := slog.LevelInfo
	if envconfig.Debug {
		level = slog.LevelDebug
	}

	slog.Info("server config", "env", envconfig.Values())
	handler := slog.NewTextHandler(os.Stderr, &slog.HandlerOptions{
		Level:     level,
		AddSource: true,
		ReplaceAttr: func(_ []string, attr slog.Attr) slog.Attr {
			if attr.Key == slog.SourceKey {
				source := attr.Value.Any().(*slog.Source)
				source.File = filepath.Base(source.File)
			}

			return attr
		},
	})

	slog.SetDefault(slog.New(handler))

	blobsDir, err := GetBlobsPath("")
	if err != nil {
		return err
	}
	if err := fixBlobs(blobsDir); err != nil {
		return err
	}

	if !envconfig.NoPrune {
		// clean up unused layers and manifests
		if err := PruneLayers(); err != nil {
			return err
		}

		manifestsPath, err := GetManifestPath()
		if err != nil {
			return err
		}

		if err := PruneDirectory(manifestsPath); err != nil {
			return err
		}
	}

	ctx, done := context.WithCancel(context.Background())
	schedCtx, schedDone := context.WithCancel(ctx)
	sched := InitScheduler(schedCtx)
	s := &Server{addr: ln.Addr(), sched: sched}

	http.Handle("/", s.GenerateRoutes())

	slog.Info(fmt.Sprintf("Listening on %s (version %s)", ln.Addr(), version.Version))
	srvr := &http.Server{
		// Use http.DefaultServeMux so we get net/http/pprof for
		// free.
		//
		// TODO(bmizerany): Decide if we want to make this
		// configurable so it is not exposed by default, or allow
		// users to bind it to a different port. This was a quick
		// and easy way to get pprof, but it may not be the best
		// way.
		Handler: nil,
	}

	// listen for a ctrl+c and stop any loaded llm
	signals := make(chan os.Signal, 1)
	signal.Notify(signals, syscall.SIGINT, syscall.SIGTERM)
	go func() {
		<-signals
		srvr.Close()
		schedDone()
		sched.unloadAllRunners()
		gpu.Cleanup()
		done()
	}()

	if err := llm.Init(); err != nil {
		return fmt.Errorf("unable to initialize llm library %w", err)
	}

	s.sched.Run(schedCtx)

	// At startup we retrieve GPU information so we can get log messages before loading a model
	// This will log warnings to the log in case we have problems with detected GPUs
	gpus := gpu.GetGPUInfo()
	gpus.LogDetails()

	err = srvr.Serve(ln)
	// If server is closed from the signal handler, wait for the ctx to be done
	// otherwise error out quickly
	if !errors.Is(err, http.ErrServerClosed) {
		return err
	}
	<-ctx.Done()
	return nil
}

func waitForStream(c *gin.Context, ch chan interface{}) {
	c.Header("Content-Type", "application/json")
	for resp := range ch {
		switch r := resp.(type) {
		case api.ProgressResponse:
			if r.Status == "success" {
				c.JSON(http.StatusOK, r)
				return
			}
		case gin.H:
			if errorMsg, ok := r["error"].(string); ok {
				c.JSON(http.StatusInternalServerError, gin.H{"error": errorMsg})
				return
			} else {
				c.JSON(http.StatusInternalServerError, gin.H{"error": "unexpected error format in progress response"})
				return
			}
		default:
			c.JSON(http.StatusInternalServerError, gin.H{"error": "unexpected progress response"})
			return
		}
	}
	c.JSON(http.StatusInternalServerError, gin.H{"error": "unexpected end of progress response"})
}

func streamResponse(c *gin.Context, ch chan any) {
	c.Header("Content-Type", "application/x-ndjson")
	c.Stream(func(w io.Writer) bool {
		val, ok := <-ch
		if !ok {
			return false
		}

		bts, err := json.Marshal(val)
		if err != nil {
			slog.Info(fmt.Sprintf("streamResponse: json.Marshal failed with %s", err))
			return false
		}

		// Delineate chunks with new-line delimiter
		bts = append(bts, '\n')
		if _, err := w.Write(bts); err != nil {
			slog.Info(fmt.Sprintf("streamResponse: w.Write failed with %s", err))
			return false
		}

		return true
	})
}

func (s *Server) ProcessHandler(c *gin.Context) {
	models := []api.ProcessModelResponse{}

	for _, v := range s.sched.loaded {
		model := v.model
		modelDetails := api.ModelDetails{
			Format:            model.Config.ModelFormat,
			Family:            model.Config.ModelFamily,
			Families:          model.Config.ModelFamilies,
			ParameterSize:     model.Config.ModelType,
			QuantizationLevel: model.Config.FileType,
		}

		mr := api.ProcessModelResponse{
			Model:     model.ShortName,
			Name:      model.ShortName,
			Size:      int64(v.estimatedTotal),
			SizeVRAM:  int64(v.estimatedVRAM),
			Digest:    model.Digest,
			Details:   modelDetails,
			ExpiresAt: v.expiresAt,
		}
		// The scheduler waits to set expiresAt, so if a model is loading it's
		// possible that it will be set to the unix epoch. For those cases, just
		// calculate the time w/ the sessionDuration instead.
		var epoch time.Time
		if v.expiresAt == epoch {
			mr.ExpiresAt = time.Now().Add(v.sessionDuration)
		}

		models = append(models, mr)
	}

	slices.SortStableFunc(models, func(i, j api.ProcessModelResponse) int {
		// longest duration remaining listed first
		return cmp.Compare(j.ExpiresAt.Unix(), i.ExpiresAt.Unix())
	})

	c.JSON(http.StatusOK, api.ProcessResponse{Models: models})
}

func (s *Server) ChatHandler(c *gin.Context) {
	var req api.ChatRequest
	if err := c.ShouldBindJSON(&req); errors.Is(err, io.EOF) {
		c.AbortWithStatusJSON(http.StatusBadRequest, gin.H{"error": "missing request body"})
		return
	} else if err != nil {
		c.AbortWithStatusJSON(http.StatusBadRequest, gin.H{"error": err.Error()})
		return
	}

	caps := []Capability{CapabilityCompletion}
	r, m, opts, err := s.scheduleRunner(c.Request.Context(), req.Model, caps, req.Options, req.KeepAlive)
	if errors.Is(err, errCapabilityCompletion) {
		c.JSON(http.StatusBadRequest, gin.H{"error": fmt.Sprintf("%q does not support chat", req.Model)})
		return
	} else if err != nil {
		handleScheduleError(c, req.Model, err)
		return
	}

	if len(req.Messages) == 0 {
		c.JSON(http.StatusOK, api.ChatResponse{
			Model:      req.Model,
			CreatedAt:  time.Now().UTC(),
			Message:    api.Message{Role: "assistant"},
			Done:       true,
			DoneReason: "load",
		})
		return
	}

	prompt, images, err := chatPrompt(c.Request.Context(), m, r.Tokenize, opts, req.Messages)
	if err != nil {
		c.JSON(http.StatusInternalServerError, gin.H{"error": err.Error()})
		return
	}

	slog.Debug("chat request", "images", len(images), "prompt", prompt)

	ch := make(chan any)
	go func() {
		defer close(ch)
		if err := r.Completion(c.Request.Context(), llm.CompletionRequest{
			Prompt:  prompt,
			Images:  images,
			Format:  req.Format,
			Options: opts,
		}, func(r llm.CompletionResponse) {
			ch <- api.ChatResponse{
				Model:      req.Model,
				CreatedAt:  time.Now().UTC(),
				Message:    api.Message{Role: "assistant", Content: r.Content},
				Done:       r.Done,
				DoneReason: r.DoneReason,
				Metrics: api.Metrics{
					PromptEvalCount:    r.PromptEvalCount,
					PromptEvalDuration: r.PromptEvalDuration,
					EvalCount:          r.EvalCount,
					EvalDuration:       r.EvalDuration,
				},
			}
		}); err != nil {
			ch <- gin.H{"error": err.Error()}
		}
	}()

	if req.Stream != nil && !*req.Stream {
		var r api.ChatResponse
		var sb strings.Builder
		for rr := range ch {
			switch t := rr.(type) {
			case api.ChatResponse:
				sb.WriteString(t.Message.Content)
				r = t
			case gin.H:
				msg, ok := t["error"].(string)
				if !ok {
					msg = "unexpected error format in response"
				}

				c.JSON(http.StatusInternalServerError, gin.H{"error": msg})
				return
			default:
				c.JSON(http.StatusInternalServerError, gin.H{"error": "unexpected response"})
				return
			}
		}

		r.Message.Content = sb.String()
		c.JSON(http.StatusOK, r)
		return
	}

	streamResponse(c, ch)
}

func handleScheduleError(c *gin.Context, name string, err error) {
	switch {
	case errors.Is(err, errRequired):
		c.JSON(http.StatusBadRequest, gin.H{"error": err.Error()})
	case errors.Is(err, context.Canceled):
		c.JSON(499, gin.H{"error": "request canceled"})
	case errors.Is(err, ErrMaxQueue):
		c.JSON(http.StatusServiceUnavailable, gin.H{"error": err.Error()})
	case errors.Is(err, os.ErrNotExist):
		c.JSON(http.StatusNotFound, gin.H{"error": fmt.Sprintf("model %q not found, try pulling it first", name)})
	default:
		c.JSON(http.StatusInternalServerError, gin.H{"error": err.Error()})
	}
}<|MERGE_RESOLUTION|>--- conflicted
+++ resolved
@@ -335,8 +335,6 @@
 					return
 				}
 			}
-
-<<<<<<< HEAD
 			mu.Lock()
 			reqEmbedArray[i] = s
 			mu.Unlock()
@@ -351,9 +349,6 @@
 			c.JSON(http.StatusInternalServerError, gin.H{"error": err.Error()})
 			return
 		}
-=======
-		reqEmbedArray[i] = s
->>>>>>> 7e313e59
 	}
 
 	embeddings, err := r.Embed(c.Request.Context(), reqEmbedArray)
